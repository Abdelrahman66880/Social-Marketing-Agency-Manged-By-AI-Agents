# business_info_model.py
from typing import Optional, List, Any
from bson import ObjectId
<<<<<<< HEAD
from src.models.BaseModel import BaseModel
from src.models.db_schemas import BuisnessInfo
from src.models.enums.DBEnums import DBEnums
=======
from .BaseModel import BaseModel
from .db_schemas.BuisnessInfo import BuisnessInfo
from .enums.DBEnums import DBEnums
>>>>>>> bf46dcb2


class BusinessInfoModel(BaseModel):
    """Repository layer for managing BusinessInfo collection."""

    def __init__(self, db_client):
        """
        Initialize the BusinessInfoModel with a MongoDB client.

        Args:
            db_client (object): The MongoDB client instance for database operations.
        """
        super().__init__(db_client)
        self.collection = self.db[DBEnums.COLLECTION_BUSINESS_INFO_NAME.value]

    # ---------------- Init ---------------- #

    @classmethod
    async def create_instance(cls, db_client: object):
        """
        Asynchronously create and initialize a BusinessInfoModel instance.

        Ensures the business info collection and its indexes are set up before returning the instance.

        Args:
            db_client (object): The MongoDB client instance.

        Returns:
            BusinessInfoModel: An initialized BusinessInfoModel instance.
        """
        instance = cls(db_client)
        await instance.init_collection()
        return instance

    async def init_collection(self):
        """
        Initialize the business info collection in the database.

        Checks if the business info collection exists; if not, creates it and sets up the necessary indexes
        as defined in the BuisnessInfo schema.
        """
        all_collections = await self.db_client.list_collection_names()
        if DBEnums.COLLECTION_BUSINESS_INFO_NAME.value not in all_collections:
            self.collection = self.db_client[DBEnums.COLLECTION_BUSINESS_INFO_NAME.value]
            indexes = BuisnessInfo.get_indexes()
            for index in indexes:
                await self.collection.create_index(
                    index["key"],
                    name=index["name"],
                    unique=index["unique"],
                    sparse=index.get("sparse", False),
                )

    # ---------------- CRUD ---------------- #

    async def create_business_info(self, business_info: BuisnessInfo) -> BuisnessInfo:
        """
        Insert a new BusinessInfo document into the business info collection.

        Args:
            business_info (BuisnessInfo): The BusinessInfo object to be inserted.

        Returns:
            BuisnessInfo: The inserted BusinessInfo object with its MongoDB ID set.
        """
        result = await self.collection.insert_one(
            business_info.dict(by_alias=True, exclude_unset=True)
        )
        business_info.id = result.inserted_id
        return business_info

    async def get_by_user_id(self, user_id: str) -> Optional[BuisnessInfo]:
        """
        Fetch a BusinessInfo document by user_id (1:1 relation with User).

        Args:
            user_id (str): The string representation of the user's ObjectId.

        Returns:
            Optional[BuisnessInfo]: The BusinessInfo object if found, otherwise None.
        """
        result = await self.collection.find_one({"user_id": ObjectId(user_id)})
        return BuisnessInfo(**result) if result else None

    async def update_business_info(self, user_id: str, update_data: dict) -> dict:
        """
        Update fields of a BusinessInfo document for a user.

        Supports partial updates; pass only the fields you want changed.

        Args:
            user_id (str): The string representation of the user's ObjectId.
            update_data (dict): The fields and values to update.

        Returns:
            dict: Contains 'matched_count' and 'modified_count' indicating the update result.
        """
        result = await self.collection.update_one(
            {"user_id": ObjectId(user_id)}, {"$set": update_data}
        )
        return {
            "matched_count": result.matched_count,
            "modified_count": result.modified_count,
        }

    async def delete_by_user_id(self, user_id: str) -> dict:
<<<<<<< HEAD
        """Delete BusinessInfo for a given user_id (cascade delete)."""
        result = await self.collection.delete_many({"user_id": ObjectId(user_id)})
=======
        """
        Delete a BusinessInfo document for a given user_id (cascade delete).

        Args:
            user_id (str): The string representation of the user's ObjectId.

        Returns:
            dict: Contains 'deleted_count' indicating the number of deleted documents.
        """
        result = await self.collection.delete_one({"user_id": ObjectId(user_id)})
>>>>>>> bf46dcb2
        return {"deleted_count": result.deleted_count}

    # ---------------- Queries ---------------- #

<<<<<<< HEAD
    async def list_business_info(self, page_no: int = 1, page_size: int = 20) -> List[BuisnessInfo]:
        """Paginated list of all BusinessInfo documents."""
=======
    async def list_business_info(
        self, page_no: int = 1, page_size: int = 20
    ) -> List[BuisnessInfo]:
        """
        Retrieve a paginated list of all BusinessInfo documents.

        Args:
            page_no (int, optional): The page number to retrieve. Defaults to 1.
            page_size (int, optional): The number of documents per page. Defaults to 20.

        Returns:
            List[BuisnessInfo]: A list of BusinessInfo objects for the specified page.
        """
>>>>>>> bf46dcb2
        cursor = (
            self.collection.find()
            .skip((page_no - 1) * page_size)
            .limit(page_size)
        )
        results = await cursor.to_list(length=page_size)
        return [BuisnessInfo(**doc) for doc in results]

    async def list_by_field(
        self, field: str, page_no: int = 1, page_size: int = 20
    ) -> List[BuisnessInfo]:
        """
        List all businesses that belong to a given field.

        Args:
            field (str): The business field to filter by.
            page_no (int, optional): The page number to retrieve. Defaults to 1.
            page_size (int, optional): The number of documents per page. Defaults to 20.

        Returns:
            List[BuisnessInfo]: A list of BusinessInfo objects matching the field.
        """
        cursor = (
            self.collection.find({"field": field})
            .skip((page_no - 1) * page_size)
            .limit(page_size)
        )
        results = await cursor.to_list(length=page_size)
        return [BuisnessInfo(**doc) for doc in results]

    async def search_by_keyword(
        self, keyword: str, page_no: int = 1, page_size: int = 20
    ) -> List[BuisnessInfo]:
        """
        Search BusinessInfo documents by keyword (case-insensitive).

        Matches inside the businessKeyWords array.

        Args:
            keyword (str): The keyword to search for.
            page_no (int, optional): The page number to retrieve. Defaults to 1.
            page_size (int, optional): The number of documents per page. Defaults to 20.

        Returns:
            List[BuisnessInfo]: A list of BusinessInfo objects matching the keyword.
        """
        cursor = (
            self.collection.find(
                {"businessKeyWords": {"$regex": keyword, "$options": "i"}}
            )
            .skip((page_no - 1) * page_size)
            .limit(page_size)
        )
        results = await cursor.to_list(length=page_size)
        return [BuisnessInfo(**doc) for doc in results]

    async def exists_for_user(self, user_id: str) -> bool:
        """
        Check if a user already has a BusinessInfo document.

        Args:
            user_id (str): The string representation of the user's ObjectId.

        Returns:
            bool: True if a BusinessInfo document exists for the user, False otherwise.
        """
        result = await self.collection.find_one(
            {"user_id": ObjectId(user_id)}, {"_id": 1}
        )
        return result is not None

    async def add_to_list_field(
        self, user_id: str, field_name: str, value: Any
    ) -> dict:
        """
        Append a value to any list field in BusinessInfo.

        Uses $addToSet to avoid duplicates. Example: add keyword, goal, differentiator, etc.

        Args:
            user_id (str): The string representation of the user's ObjectId.
            field_name (str): The name of the list field to update.
            value (Any): The value to append to the list field.

        Returns:
            dict: Contains 'matched_count' and 'modified_count' indicating the update result.
        """
        result = await self.collection.update_one(
            {"user_id": ObjectId(user_id)}, {"$addToSet": {field_name: value}}
        )
        return {
            "matched_count": result.matched_count,
            "modified_count": result.modified_count,
        }<|MERGE_RESOLUTION|>--- conflicted
+++ resolved
@@ -1,15 +1,10 @@
 # business_info_model.py
 from typing import Optional, List, Any
 from bson import ObjectId
-<<<<<<< HEAD
 from src.models.BaseModel import BaseModel
 from src.models.db_schemas import BuisnessInfo
 from src.models.enums.DBEnums import DBEnums
-=======
-from .BaseModel import BaseModel
-from .db_schemas.BuisnessInfo import BuisnessInfo
-from .enums.DBEnums import DBEnums
->>>>>>> bf46dcb2
+
 
 
 class BusinessInfoModel(BaseModel):
@@ -116,29 +111,13 @@
         }
 
     async def delete_by_user_id(self, user_id: str) -> dict:
-<<<<<<< HEAD
         """Delete BusinessInfo for a given user_id (cascade delete)."""
         result = await self.collection.delete_many({"user_id": ObjectId(user_id)})
-=======
-        """
-        Delete a BusinessInfo document for a given user_id (cascade delete).
-
-        Args:
-            user_id (str): The string representation of the user's ObjectId.
-
-        Returns:
-            dict: Contains 'deleted_count' indicating the number of deleted documents.
-        """
-        result = await self.collection.delete_one({"user_id": ObjectId(user_id)})
->>>>>>> bf46dcb2
         return {"deleted_count": result.deleted_count}
 
     # ---------------- Queries ---------------- #
 
-<<<<<<< HEAD
-    async def list_business_info(self, page_no: int = 1, page_size: int = 20) -> List[BuisnessInfo]:
-        """Paginated list of all BusinessInfo documents."""
-=======
+
     async def list_business_info(
         self, page_no: int = 1, page_size: int = 20
     ) -> List[BuisnessInfo]:
@@ -152,7 +131,6 @@
         Returns:
             List[BuisnessInfo]: A list of BusinessInfo objects for the specified page.
         """
->>>>>>> bf46dcb2
         cursor = (
             self.collection.find()
             .skip((page_no - 1) * page_size)
