--- conflicted
+++ resolved
@@ -75,9 +75,7 @@
         user.id = result.inserted_id
         return user
 
-<<<<<<< HEAD
-    async def get_by_user_id(self, user_id: str) -> Optional[User]:
-=======
+
     async def get_user_by_id(self, user_id: str) -> Optional[User]:
         """
         Retrieve a single user document by its unique ID.
@@ -88,7 +86,6 @@
         Returns:
             Optional[User]: The User object if found, otherwise None.
         """
->>>>>>> bf46dcb2
         result = await self.collection.find_one({"_id": ObjectId(user_id)})
         return User(**result) if result else None
 
@@ -179,25 +176,13 @@
             await notification_model.delete_notifications_by_user_id(user_id)
             
     async def delete_many_by_filter(self, filter: dict) -> dict:
-<<<<<<< HEAD
         users = await self.collection.find(filter, {"_id": 1}).to_list(None)
         user_ids = [u["_id"] for u in users]
 
         if not user_ids:
             return {"deleted_count": 0, "related_deleted": {}}
 
-=======
-        """
-        Delete multiple user documents matching a filter.
-
-        Args:
-            filter (dict): The filter criteria for deletion.
-
-        Returns:
-            dict: Contains 'deleted_count' indicating the number of deleted documents.
-        """
->>>>>>> bf46dcb2
-        result = await self.collection.delete_many(filter)
+       result = await self.collection.delete_many(filter)
 
         business_info_model = BusinessInfoModel(self.db_client)
         schedule_model = ScheduleModel(self.db_client)
