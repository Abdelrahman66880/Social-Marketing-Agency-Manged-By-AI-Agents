<<<<<<< HEAD
from fastapi import FastAPI
from .routes import base, facebook
from .helpers.config import get_Settings

app = FastAPI(title="Social Marketing API")

@app.get("/")
async def root():
    return {"message": "Welcome to the FastAPI application"}
# include routers
app.include_router(base.base_router)
app.include_router(facebook.facebook_router)
=======
from fastapi import FastAPI, Request
from src.routes import facebook
app = FastAPI()

VERIFY_TOKEN = "my_secret_123"  

app.include_router(facebook.router)

@app.get("/webhook")
async def verify_webhook(request: Request):
    mode = request.query_params.get("hub.mode")
    token = request.query_params.get("hub.verify_token")
    challenge = request.query_params.get("hub.challenge")

    if mode == "subscribe" and token == VERIFY_TOKEN:
        return int(challenge)
    return {"error": "Verification failed"}


@app.post("/webhook")
async def receive_message(request: Request):
    data = await request.json()
    print("Webhook event:", data)
    return {"status": "ok"}
>>>>>>> 5f51e23c
<|MERGE_RESOLUTION|>--- conflicted
+++ resolved
@@ -1,17 +1,3 @@
-<<<<<<< HEAD
-from fastapi import FastAPI
-from .routes import base, facebook
-from .helpers.config import get_Settings
-
-app = FastAPI(title="Social Marketing API")
-
-@app.get("/")
-async def root():
-    return {"message": "Welcome to the FastAPI application"}
-# include routers
-app.include_router(base.base_router)
-app.include_router(facebook.facebook_router)
-=======
 from fastapi import FastAPI, Request
 from src.routes import facebook
 app = FastAPI()
@@ -35,5 +21,4 @@
 async def receive_message(request: Request):
     data = await request.json()
     print("Webhook event:", data)
-    return {"status": "ok"}
->>>>>>> 5f51e23c
+    return {"status": "ok"}